/* -*- mode: c++; tab-width: 4; indent-tabs-mode: nil; c-basic-offset: 4 -*- */

/*
 Copyright (C) 2006, 2007 Ferdinando Ametrano
 Copyright (C) 2006 Cristina Duminuco
 Copyright (C) 2007 Giorgio Facchinetti
 Copyright (C) 2015 Paolo Mazzocchi

 This file is part of QuantLib, a free-software/open-source library
 for financial quantitative analysts and developers - http://quantlib.org/

 QuantLib is free software: you can redistribute it and/or modify it
 under the terms of the QuantLib license.  You should have received a
 copy of the license along with this program; if not, please email
 <quantlib-dev@lists.sf.net>. The license is also available online at
 <http://quantlib.org/license.shtml>.

 This program is distributed in the hope that it will be useful, but WITHOUT
 ANY WARRANTY; without even the implied warranty of MERCHANTABILITY or FITNESS
 FOR A PARTICULAR PURPOSE.  See the license for more details.
*/

#ifndef quantlib_abcdcalibration_hpp
#define quantlib_abcdcalibration_hpp


#include <ql/math/optimization/endcriteria.hpp>
#include <ql/math/optimization/projectedcostfunction.hpp>
#include <ql/math/array.hpp>
#include <boost/shared_ptr.hpp>
#include <vector>
#include <ql/termstructures/yield/tenorbasis.hpp>


namespace QuantLib {
    
    class Quote;
    class OptimizationMethod;
    class ParametersTransformation;
    class IborIndex;
    class YieldTermStructure;
<<<<<<< HEAD

    class AbcdCalibration {
      private:
=======


    class AbcdCalibration {
    
      private:

>>>>>>> 90c8edec
        class AbcdError : public CostFunction {
          public:
            AbcdError(AbcdCalibration* abcd) : abcd_(abcd) {}

            Real value(const Array& x) const {
                const Array y = abcd_->transformation_->direct(x);
                abcd_->a_ = y[0];
                abcd_->b_ = y[1];
                abcd_->c_ = y[2];
                abcd_->d_ = y[3];
                return abcd_->error();
            }
            Disposable<Array> values(const Array& x) const {
                const Array y = abcd_->transformation_->direct(x);
                abcd_->a_ = y[0];
                abcd_->b_ = y[1];
                abcd_->c_ = y[2];
                abcd_->d_ = y[3];
                return abcd_->errors();
            }
          private:
            AbcdCalibration* abcd_;
        };

<<<<<<< HEAD
        class AbcdParametersTransformation : public ParametersTransformation {
          public:
            AbcdParametersTransformation() : y_(Array(4)) {}
            // to constrained <- from unconstrained
            Array direct(const Array& x) const;
            // to unconstrained <- from constrained
            Array inverse(const Array& x) const;
          private:
            mutable Array y_;
=======
        class AbcdParametersTransformation :
              public ParametersTransformation {
                 mutable Array y_;
                 const Real eps1_;
         public:

            AbcdParametersTransformation() : y_(Array(4)),
                eps1_(.000000001){ }

            Array direct(const Array& x) const {
                y_[0] = x[0]*x[0] - std::abs(x[3]); // a+d >= 0
                y_[1] = x[1];
                y_[2] = std::abs(x[2]);             // c >= 0
                y_[3] = std::abs(x[3]);             // d >= 0
                return y_;
            }

            Array inverse(const Array& x) const {
                y_[0] = std::sqrt(x[0] + x[3]);
                y_[1] = x[1];
                y_[2] = x[2];
                y_[3] = x[3];
                return y_;
            }
>>>>>>> 90c8edec
        };

      public:
        AbcdCalibration() {};
        AbcdCalibration(
             const std::vector<Real>& t,
             const std::vector<Real>& blackVols,
             Real aGuess = -0.06,
             Real bGuess =  0.17,
             Real cGuess =  0.54,
             Real dGuess =  0.17,
             bool aIsFixed = false,
             bool bIsFixed = false,
             bool cIsFixed = false,
             bool dIsFixed = false,
             bool vegaWeighted = false,
             const boost::shared_ptr<EndCriteria>& endCriteria
                      = boost::shared_ptr<EndCriteria>(),
             const boost::shared_ptr<OptimizationMethod>& method
                      = boost::shared_ptr<OptimizationMethod>());
        //! adjustment factors needed to match Black vols
        std::vector<Real> k(const std::vector<Real>& t,
                            const std::vector<Real>& blackVols) const;
        void compute();
        //calibration results
        Real value(Real x) const;
        Real error() const;
        Real maxError() const;
        Disposable<Array> errors() const;
        EndCriteria::Type endCriteria() const;
<<<<<<< HEAD
=======

>>>>>>> 90c8edec
        Real a() const { return a_; }
        Real b() const { return b_; }
        Real c() const { return c_; }
        Real d() const { return d_; }
<<<<<<< HEAD
=======

>>>>>>> 90c8edec
        bool aIsFixed_, bIsFixed_, cIsFixed_, dIsFixed_;
        Real a_, b_, c_, d_;
        boost::shared_ptr<ParametersTransformation> transformation_;
      private:
        // optimization method used for fitting
        mutable EndCriteria::Type abcdEndCriteria_;
        boost::shared_ptr<EndCriteria> endCriteria_;
        boost::shared_ptr<OptimizationMethod> optMethod_;
        mutable std::vector<Real> weights_;
        bool vegaWeighted_;
        //! Parameters
        std::vector<Real> times_, blackVols_;
    };

    class AbcdCalibration2 {
<<<<<<< HEAD
      private:
        class AbcdError : public CostFunction {
          public:
=======

    private:

        class AbcdError : public CostFunction {
        public:
>>>>>>> 90c8edec
            AbcdError(AbcdCalibration2* abcd) : abcd_(abcd) {}

            Real value(const Array& x) const {
                const Array y = abcd_->transformation_->direct(x);
                abcd_->a_ = y[0];
                abcd_->b_ = y[1];
                abcd_->c_ = y[2];
                abcd_->d_ = y[3];
                return abcd_->error();
            }
            Disposable<Array> values(const Array& x) const {
                const Array y = abcd_->transformation_->direct(x);
                abcd_->a_ = y[0];
                abcd_->b_ = y[1];
                abcd_->c_ = y[2];
                abcd_->d_ = y[3];
                return abcd_->errors();
            }
<<<<<<< HEAD
          private:
            AbcdCalibration2* abcd_;
        };

        class AbcdParametersTransformation : public ParametersTransformation {
          public:
            AbcdParametersTransformation() : y_(Array(4)) {}
            // to constrained <- from unconstrained
            Array direct(const Array& x) const;
            // to unconstrained <- from constrained
            Array inverse(const Array& x) const;
          private:
            mutable Array y_;
        };

      public:
        AbcdCalibration2(const std::vector<Time>& t,
            const std::vector<Rate>& rates,
            const std::vector<Real>& weights,
            Real aGuess = 0.001499,
            Real bGuess = 0.0007,
            Real cGuess = 0.1696,
            Real dGuess = 0.000286,
            bool aIsFixed = false,
            bool bIsFixed = false,
            bool cIsFixed = false,
            bool dIsFixed = false,
            const boost::shared_ptr<EndCriteria>& endCriteria
                = boost::shared_ptr<EndCriteria>(),
            const boost::shared_ptr<OptimizationMethod>& method
                = boost::shared_ptr<OptimizationMethod>());
        //! adjustment factors needed to match Black vols
=======
        private:
            AbcdCalibration2* abcd_;
        };

        class AbcdParametersTransformation :
            public ParametersTransformation {
            mutable Array y_;
        public:

            AbcdParametersTransformation() : y_(Array(4)) {}

            Array direct(const Array& x) const {
                y_[0] = x[0] * x[0] - std::abs(x[3]); // a+d >= 0
                y_[1] = x[1];
                y_[2] = std::abs(x[2]);             // c >= 0
                y_[3] = std::abs(x[3]);             // d >= 0
                return y_;
            }

            Array inverse(const Array& x) const {
                y_[0] = std::sqrt(x[0] + x[3]);
                y_[1] = x[1];
                y_[2] = x[2];
                y_[3] = x[3];
                return y_;
            }
        };

    public:

        AbcdCalibration2(const std::vector<Time>& t,
                         const std::vector<Rate>& rates,
                         const std::vector<Real>& weights,
                         Real aGuess = -0.06,
                         Real bGuess = 0.17,
                         Real cGuess = 0.54,
                         Real dGuess = 0.17,
                         bool aIsFixed = false,
                         bool bIsFixed = false,
                         bool cIsFixed = false,
                         bool dIsFixed = false,
                         const boost::shared_ptr<EndCriteria>& endCriteria
                             = boost::shared_ptr<EndCriteria>(),
                         const boost::shared_ptr<OptimizationMethod>& method
                             = boost::shared_ptr<OptimizationMethod>());
        AbcdCalibration2(const std::vector<Time>& t,
                         const std::vector<Rate>& rates,
                         const std::vector<Real>& weights,
                         std::vector<Real> coeff,
                         const std::vector<bool>& fixedCoeff,
                         const boost::shared_ptr<EndCriteria>& endCriteria
                             = boost::shared_ptr<EndCriteria>(),
                         const boost::shared_ptr<OptimizationMethod>& method
                             = boost::shared_ptr<OptimizationMethod>());

        //! adjustment factors needed to match Mkt value
>>>>>>> 90c8edec
        std::vector<Real> k() const;
        void compute();
        //calibration results
        Real value(Time t) const;
        Real error() const;
        Real maxError() const;
        Disposable<Array> errors() const;
        EndCriteria::Type endCriteria() const;
<<<<<<< HEAD
=======

>>>>>>> 90c8edec
        Real a() const { return a_; }
        Real b() const { return b_; }
        Real c() const { return c_; }
        Real d() const { return d_; }
<<<<<<< HEAD
        bool aIsFixed_, bIsFixed_, cIsFixed_, dIsFixed_;
        Real a_, b_, c_, d_;
        boost::shared_ptr<ParametersTransformation> transformation_;
      private:
=======
        std::vector<Real> coefficients() const;

        bool aIsFixed_, bIsFixed_, cIsFixed_, dIsFixed_;
        Real a_, b_, c_, d_;
        boost::shared_ptr<ParametersTransformation> transformation_;

    private:
        void initialize_();
>>>>>>> 90c8edec
        // optimization method used for fitting
        mutable EndCriteria::Type abcdEndCriteria_;
        boost::shared_ptr<EndCriteria> endCriteria_;
        boost::shared_ptr<OptimizationMethod> optMethod_;
        std::vector<Time> t_;
        std::vector<Rate> rates_;
        std::vector<Real> weights_;
    };

<<<<<<< HEAD
=======
    class PolynomialCalibration {

    private:

        class PolynomialError : public CostFunction {
        public:
            PolynomialError(PolynomialCalibration* p) : p_(p) {}

            Real value(const Array& x) const {
                for (Size i = 0; i < x.size(); ++i)
                    p_->coeff_[i] = x[i];
                return p_->error();
            }
            Disposable<Array> values(const Array& x) const {
                for (Size i = 0; i < x.size(); ++i)
                    p_->coeff_[i] = x[i];
                return p_->errors();
            }
        private:
            PolynomialCalibration* p_;
        };

    public:
        PolynomialCalibration(
                            const std::vector<Time>& t,
                            const std::vector<Rate>& rates,
                            const std::vector<Real>& weights,
                            std::vector<Real> coeff, 
                            const std::vector<bool>& fixedCoeff,
                            const boost::shared_ptr<EndCriteria>& endCriteria
                                = boost::shared_ptr<EndCriteria>(),
                            const boost::shared_ptr<OptimizationMethod>& method
                                = boost::shared_ptr<OptimizationMethod>());

        //! adjustment factors needed to match Mkt value
        std::vector<Real> k() const;
        void compute();
        //calibration results
        Real value(Time t) const;
        Real error() const;
        Real maxError() const;
        Disposable<Array> errors() const;
        EndCriteria::Type endCriteria() const;

        /*! Inspectors */
        const std::vector<Real>& coeff() { return coeff_; }

        std::vector<bool> fixedCoeff_;
        std::vector<Real> coeff_;

    private:
        // optimization method used for fitting
        mutable EndCriteria::Type polynomialEndCriteria_;
        boost::shared_ptr<EndCriteria> endCriteria_;
        boost::shared_ptr<OptimizationMethod> optMethod_;
        std::vector<Time> t_;
        std::vector<Rate> rates_;
        std::vector<Real> weights_;
    };
>>>>>>> 90c8edec
}

#endif<|MERGE_RESOLUTION|>--- conflicted
+++ resolved
@@ -39,18 +39,9 @@
     class ParametersTransformation;
     class IborIndex;
     class YieldTermStructure;
-<<<<<<< HEAD
 
     class AbcdCalibration {
       private:
-=======
-
-
-    class AbcdCalibration {
-    
-      private:
-
->>>>>>> 90c8edec
         class AbcdError : public CostFunction {
           public:
             AbcdError(AbcdCalibration* abcd) : abcd_(abcd) {}
@@ -75,7 +66,6 @@
             AbcdCalibration* abcd_;
         };
 
-<<<<<<< HEAD
         class AbcdParametersTransformation : public ParametersTransformation {
           public:
             AbcdParametersTransformation() : y_(Array(4)) {}
@@ -85,32 +75,6 @@
             Array inverse(const Array& x) const;
           private:
             mutable Array y_;
-=======
-        class AbcdParametersTransformation :
-              public ParametersTransformation {
-                 mutable Array y_;
-                 const Real eps1_;
-         public:
-
-            AbcdParametersTransformation() : y_(Array(4)),
-                eps1_(.000000001){ }
-
-            Array direct(const Array& x) const {
-                y_[0] = x[0]*x[0] - std::abs(x[3]); // a+d >= 0
-                y_[1] = x[1];
-                y_[2] = std::abs(x[2]);             // c >= 0
-                y_[3] = std::abs(x[3]);             // d >= 0
-                return y_;
-            }
-
-            Array inverse(const Array& x) const {
-                y_[0] = std::sqrt(x[0] + x[3]);
-                y_[1] = x[1];
-                y_[2] = x[2];
-                y_[3] = x[3];
-                return y_;
-            }
->>>>>>> 90c8edec
         };
 
       public:
@@ -141,18 +105,10 @@
         Real maxError() const;
         Disposable<Array> errors() const;
         EndCriteria::Type endCriteria() const;
-<<<<<<< HEAD
-=======
-
->>>>>>> 90c8edec
         Real a() const { return a_; }
         Real b() const { return b_; }
         Real c() const { return c_; }
         Real d() const { return d_; }
-<<<<<<< HEAD
-=======
-
->>>>>>> 90c8edec
         bool aIsFixed_, bIsFixed_, cIsFixed_, dIsFixed_;
         Real a_, b_, c_, d_;
         boost::shared_ptr<ParametersTransformation> transformation_;
@@ -168,17 +124,9 @@
     };
 
     class AbcdCalibration2 {
-<<<<<<< HEAD
       private:
         class AbcdError : public CostFunction {
           public:
-=======
-
-    private:
-
-        class AbcdError : public CostFunction {
-        public:
->>>>>>> 90c8edec
             AbcdError(AbcdCalibration2* abcd) : abcd_(abcd) {}
 
             Real value(const Array& x) const {
@@ -197,7 +145,6 @@
                 abcd_->d_ = y[3];
                 return abcd_->errors();
             }
-<<<<<<< HEAD
           private:
             AbcdCalibration2* abcd_;
         };
@@ -214,53 +161,6 @@
         };
 
       public:
-        AbcdCalibration2(const std::vector<Time>& t,
-            const std::vector<Rate>& rates,
-            const std::vector<Real>& weights,
-            Real aGuess = 0.001499,
-            Real bGuess = 0.0007,
-            Real cGuess = 0.1696,
-            Real dGuess = 0.000286,
-            bool aIsFixed = false,
-            bool bIsFixed = false,
-            bool cIsFixed = false,
-            bool dIsFixed = false,
-            const boost::shared_ptr<EndCriteria>& endCriteria
-                = boost::shared_ptr<EndCriteria>(),
-            const boost::shared_ptr<OptimizationMethod>& method
-                = boost::shared_ptr<OptimizationMethod>());
-        //! adjustment factors needed to match Black vols
-=======
-        private:
-            AbcdCalibration2* abcd_;
-        };
-
-        class AbcdParametersTransformation :
-            public ParametersTransformation {
-            mutable Array y_;
-        public:
-
-            AbcdParametersTransformation() : y_(Array(4)) {}
-
-            Array direct(const Array& x) const {
-                y_[0] = x[0] * x[0] - std::abs(x[3]); // a+d >= 0
-                y_[1] = x[1];
-                y_[2] = std::abs(x[2]);             // c >= 0
-                y_[3] = std::abs(x[3]);             // d >= 0
-                return y_;
-            }
-
-            Array inverse(const Array& x) const {
-                y_[0] = std::sqrt(x[0] + x[3]);
-                y_[1] = x[1];
-                y_[2] = x[2];
-                y_[3] = x[3];
-                return y_;
-            }
-        };
-
-    public:
-
         AbcdCalibration2(const std::vector<Time>& t,
                          const std::vector<Rate>& rates,
                          const std::vector<Real>& weights,
@@ -287,7 +187,6 @@
                              = boost::shared_ptr<OptimizationMethod>());
 
         //! adjustment factors needed to match Mkt value
->>>>>>> 90c8edec
         std::vector<Real> k() const;
         void compute();
         //calibration results
@@ -296,29 +195,17 @@
         Real maxError() const;
         Disposable<Array> errors() const;
         EndCriteria::Type endCriteria() const;
-<<<<<<< HEAD
-=======
-
->>>>>>> 90c8edec
         Real a() const { return a_; }
         Real b() const { return b_; }
         Real c() const { return c_; }
         Real d() const { return d_; }
-<<<<<<< HEAD
+        std::vector<Real> coefficients() const;
+
+    private:
         bool aIsFixed_, bIsFixed_, cIsFixed_, dIsFixed_;
         Real a_, b_, c_, d_;
         boost::shared_ptr<ParametersTransformation> transformation_;
-      private:
-=======
-        std::vector<Real> coefficients() const;
-
-        bool aIsFixed_, bIsFixed_, cIsFixed_, dIsFixed_;
-        Real a_, b_, c_, d_;
-        boost::shared_ptr<ParametersTransformation> transformation_;
-
-    private:
         void initialize_();
->>>>>>> 90c8edec
         // optimization method used for fitting
         mutable EndCriteria::Type abcdEndCriteria_;
         boost::shared_ptr<EndCriteria> endCriteria_;
@@ -328,8 +215,6 @@
         std::vector<Real> weights_;
     };
 
-<<<<<<< HEAD
-=======
     class PolynomialCalibration {
 
     private:
@@ -389,7 +274,7 @@
         std::vector<Rate> rates_;
         std::vector<Real> weights_;
     };
->>>>>>> 90c8edec
+
 }
 
 #endif