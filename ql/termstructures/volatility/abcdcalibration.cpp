--- conflicted
+++ resolved
@@ -341,11 +341,8 @@
         cIsFixed_ = fixedCoeff[2];
         dIsFixed_ = fixedCoeff[3];
 
-<<<<<<< HEAD
-=======
         validateAbcdParameters(a_, b_, c_, d_);
 
->>>>>>> d8cf8a37
         QL_REQUIRE(t.size() == rates.size(),
             "mismatch between number of t (" << t.size() <<
             ") and rates (" << rates.size() << ")");
@@ -368,18 +365,6 @@
             weights_[i] /= weightsSum;
 
         // if no optimization method or endCriteria is provided, we provide one
-<<<<<<< HEAD
-        if (!optMethod_)
-            optMethod_ = boost::shared_ptr<OptimizationMethod>(new
-            LevenbergMarquardt(1e-8, 1e-8, 1e-8));
-        //method_ = boost::shared_ptr<OptimizationMethod>(new
-        //    Simplex(0.01));
-        if (!endCriteria_)
-            //endCriteria_ = boost::shared_ptr<EndCriteria>(new
-            //    EndCriteria(60000, 100, 1e-8, 1e-8, 1e-8));
-            endCriteria_ = boost::shared_ptr<EndCriteria>(new
-            EndCriteria(1000, 100, 1.0e-8, 0.3e-4, 0.3e-4));   // Why 0.3e-4 ?
-=======
         if (!optMethod_) {
             Real epsfcn = 1.0e-9;
             Real xtol = 1.0e-9;
@@ -398,7 +383,6 @@
                 EndCriteria(maxIterations, maxStationaryStateIterations,
                             rootEpsilon, functionEpsilon, gradientNormEpsilon));
         }
->>>>>>> d8cf8a37
     }
 
     std::vector<Real> AbcdCalibration2::coefficients() const{
@@ -451,19 +435,11 @@
             Array transfResult(projectedAbcdCostFunction.include(projectedResult));
 
             Array result = transformation_->direct(transfResult);
-<<<<<<< HEAD
-=======
             validateAbcdParameters(a_, b_, c_, d_);
->>>>>>> d8cf8a37
             a_ = result[0];
             b_ = result[1];
             c_ = result[2];
             d_ = result[3];
-<<<<<<< HEAD
-
-            validateAbcdParameters(a_, b_, c_, d_);
-=======
->>>>>>> d8cf8a37
         }
     }
 
@@ -653,12 +629,4 @@
         return polynomialEndCriteria_;
     }
 
-<<<<<<< HEAD
-
-
-
-
-
-=======
->>>>>>> d8cf8a37
 }